<<<<<<< HEAD
# Core dependencies
opencv-python>=4.8.0
pandas>=2.2.0
moviepy>=1.0.0
paddleocr>=2.7.0
ultralytics>=8.0.0

# New audio + AI dependencies  
librosa>=0.10.0
soundfile>=0.12.0
google-generativeai>=0.3.0
av>=12.0.0
loguru>=0.7.0

# Testing
pytest>=7.4.0
pytest-asyncio>=0.23.0

# Utilities
matplotlib>=3.8.0
python-dotenv>=1.0.0
scipy>=1.11.0
numpy>=1.24.0
Flask>=2.0.0
=======
# Core dependencies
opencv-python>=4.8.0
pandas>=2.2.0
moviepy>=1.0.0
paddleocr>=2.7.0
ultralytics>=8.0.0

# New audio + AI dependencies  
librosa>=0.10.0
soundfile>=0.12.0
google-generativeai>=0.3.0
av>=12.0.0
loguru>=0.7.0

# Testing
pytest>=7.4.0
pytest-asyncio>=0.23.0

# Utilities
matplotlib>=3.8.0
python-dotenv>=1.0.0
scipy>=1.11.0
numpy>=1.24.0
pandas
scikit-learn
statsbombpy
>>>>>>> 116d308d
<|MERGE_RESOLUTION|>--- conflicted
+++ resolved
@@ -1,12 +1,11 @@
-<<<<<<< HEAD
-# Core dependencies
+# Core
 opencv-python>=4.8.0
 pandas>=2.2.0
 moviepy>=1.0.0
 paddleocr>=2.7.0
 ultralytics>=8.0.0
 
-# New audio + AI dependencies  
+# Audio + AI
 librosa>=0.10.0
 soundfile>=0.12.0
 google-generativeai>=0.3.0
@@ -22,32 +21,5 @@
 python-dotenv>=1.0.0
 scipy>=1.11.0
 numpy>=1.24.0
-Flask>=2.0.0
-=======
-# Core dependencies
-opencv-python>=4.8.0
-pandas>=2.2.0
-moviepy>=1.0.0
-paddleocr>=2.7.0
-ultralytics>=8.0.0
-
-# New audio + AI dependencies  
-librosa>=0.10.0
-soundfile>=0.12.0
-google-generativeai>=0.3.0
-av>=12.0.0
-loguru>=0.7.0
-
-# Testing
-pytest>=7.4.0
-pytest-asyncio>=0.23.0
-
-# Utilities
-matplotlib>=3.8.0
-python-dotenv>=1.0.0
-scipy>=1.11.0
-numpy>=1.24.0
-pandas
 scikit-learn
-statsbombpy
->>>>>>> 116d308d
+statsbombpy